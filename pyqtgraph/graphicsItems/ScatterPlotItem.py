# -*- coding: utf-8 -*-
from itertools import starmap, repeat
try:
    from itertools import imap
except ImportError:
    imap = map
import numpy as np
import weakref
from ..Qt import QtGui, QtCore, QT_LIB
from ..Point import Point
from .. import functions as fn
from .GraphicsItem import GraphicsItem
from .GraphicsObject import GraphicsObject
from .. import getConfigOption
from ..pgcollections import OrderedDict
from .. import debug
from ..python2_3 import basestring


__all__ = ['ScatterPlotItem', 'SpotItem']


## Build all symbol paths
name_list = ['o', 's', 't', 't1', 't2', 't3', 'd', '+', 'x', 'p', 'h', 'star',
             'arrow_up', 'arrow_right', 'arrow_down', 'arrow_left']
Symbols = OrderedDict([(name, QtGui.QPainterPath()) for name in name_list])
Symbols['o'].addEllipse(QtCore.QRectF(-0.5, -0.5, 1, 1))
Symbols['s'].addRect(QtCore.QRectF(-0.5, -0.5, 1, 1))
coords = {
    't': [(-0.5, -0.5), (0, 0.5), (0.5, -0.5)],
    't1': [(-0.5, 0.5), (0, -0.5), (0.5, 0.5)],
    't2': [(-0.5, -0.5), (-0.5, 0.5), (0.5, 0)],
    't3': [(0.5, 0.5), (0.5, -0.5), (-0.5, 0)],
    'd': [(0., -0.5), (-0.4, 0.), (0, 0.5), (0.4, 0)],
    '+': [
        (-0.5, -0.05), (-0.5, 0.05), (-0.05, 0.05), (-0.05, 0.5),
        (0.05, 0.5), (0.05, 0.05), (0.5, 0.05), (0.5, -0.05),
        (0.05, -0.05), (0.05, -0.5), (-0.05, -0.5), (-0.05, -0.05)
    ],
    'p': [(0, -0.5), (-0.4755, -0.1545), (-0.2939, 0.4045),
          (0.2939, 0.4045), (0.4755, -0.1545)],
    'h': [(0.433, 0.25), (0., 0.5), (-0.433, 0.25), (-0.433, -0.25),
          (0, -0.5), (0.433, -0.25)],
    'star': [(0, -0.5), (-0.1123, -0.1545), (-0.4755, -0.1545),
             (-0.1816, 0.059), (-0.2939, 0.4045), (0, 0.1910),
             (0.2939, 0.4045), (0.1816, 0.059), (0.4755, -0.1545),
             (0.1123, -0.1545)],
    'arrow_down': [
        (-0.125, 0.125), (0, 0), (0.125, 0.125),
        (0.05, 0.125), (0.05, 0.5), (-0.05, 0.5), (-0.05, 0.125)
    ]
}
for k, c in coords.items():
    Symbols[k].moveTo(*c[0])
    for x,y in c[1:]:
        Symbols[k].lineTo(x, y)
    Symbols[k].closeSubpath()
tr = QtGui.QTransform()
tr.rotate(45)
Symbols['x'] = tr.map(Symbols['+'])
tr.rotate(45)
Symbols['arrow_right'] = tr.map(Symbols['arrow_down'])
Symbols['arrow_up'] = tr.map(Symbols['arrow_right'])
Symbols['arrow_left'] = tr.map(Symbols['arrow_up'])

def drawSymbol(painter, symbol, size, pen, brush):
    if symbol is None:
        return
    painter.scale(size, size)
    painter.setPen(pen)
    painter.setBrush(brush)
    if isinstance(symbol, basestring):
        symbol = Symbols[symbol]
    if np.isscalar(symbol):
        symbol = list(Symbols.values())[symbol % len(Symbols)]
    painter.drawPath(symbol)


def renderSymbol(symbol, size, pen, brush, device=None):
    """
    Render a symbol specification to QImage.
    Symbol may be either a QPainterPath or one of the keys in the Symbols dict.
    If *device* is None, a new QPixmap will be returned. Otherwise,
    the symbol will be rendered into the device specified (See QPainter documentation
    for more information).
    """
    ## Render a spot with the given parameters to a pixmap
    penPxWidth = max(np.ceil(pen.widthF()), 1)
    if device is None:
        device = QtGui.QImage(int(size+penPxWidth), int(size+penPxWidth), QtGui.QImage.Format_ARGB32)
        device.fill(0)
    p = QtGui.QPainter(device)
    try:
        p.setRenderHint(p.Antialiasing)
        p.translate(device.width()*0.5, device.height()*0.5)
        drawSymbol(p, symbol, size, pen, brush)
    finally:
        p.end()
    return device

def makeSymbolPixmap(size, pen, brush, symbol):
    ## deprecated
    img = renderSymbol(symbol, size, pen, brush)
    return QtGui.QPixmap(img)

class SymbolAtlas(object):
    """
    Used to efficiently construct a single QPixmap containing all rendered symbols
    for a ScatterPlotItem. This is required for fragment rendering.

    Use example:
        atlas = SymbolAtlas()
        sc1 = atlas.getSymbolCoords('o', 5, QPen(..), QBrush(..))
        sc2 = atlas.getSymbolCoords('t', 10, QPen(..), QBrush(..))
        pm = atlas.getAtlas()

    """
    def __init__(self):
        # symbol key : QRect(...) coordinates where symbol can be found in atlas.
        # note that the coordinate list will always be the same list object as
        # long as the symbol is in the atlas, but the coordinates may
        # change if the atlas is rebuilt.
        # weak value; if all external refs to this list disappear,
        # the symbol will be forgotten.
        self.symbolMap = weakref.WeakValueDictionary()

        self.atlasData = None # numpy array of atlas image
        self.atlas = None     # atlas as QPixmap
        self.atlasValid = False
        self.max_width=0

    def getSymbolCoords(self, opts):
        """
        Given a list of spot records, return an object representing the coordinates of that symbol within the atlas
        """

        sourceRect = []
        keyi = None
        sourceRecti = None
        symbol_map = self.symbolMap

        symbols = opts['symbol'].tolist()
        sizes = opts['size'].tolist()
        pens = opts['pen'].tolist()
        brushes = opts['brush'].tolist()

        for symbol, size, pen, brush in zip(symbols, sizes, pens, brushes):

            key = id(symbol), size, id(pen), id(brush)
            if key == keyi:
                sourceRect.append(sourceRecti)
            else:
                try:
                    sourceRect.append(symbol_map[key])
                except KeyError:
                    newRectSrc = QtCore.QRectF()
                    newRectSrc.pen = pen
                    newRectSrc.brush = brush
                    newRectSrc.symbol = symbol

                    symbol_map[key] = newRectSrc
                    self.atlasValid = False
                    sourceRect.append(newRectSrc)

                    keyi = key
                    sourceRecti = newRectSrc

        sourceRect = np.array(sourceRect, dtype=object)
        return sourceRect

    def buildAtlas(self):
        # get rendered array for all symbols, keep track of avg/max width
        rendered = {}
        avgWidth = 0.0
        maxWidth = 0
        images = []
        for key, sourceRect in self.symbolMap.items():
            if sourceRect.width() == 0:
                img = renderSymbol(sourceRect.symbol, key[1], sourceRect.pen, sourceRect.brush)
                images.append(img)  ## we only need this to prevent the images being garbage collected immediately
                arr = fn.imageToArray(img, copy=False, transpose=False)
            else:
                (y,x,h,w) = sourceRect.getRect()
                arr = self.atlasData[int(x):int(x+w), int(y):int(y+w)]
            rendered[key] = arr
            w = arr.shape[0]
            avgWidth += w
            maxWidth = max(maxWidth, w)

        nSymbols = len(rendered)
        if nSymbols > 0:
            avgWidth /= nSymbols
            width = max(maxWidth, avgWidth * (nSymbols**0.5))
        else:
            avgWidth = 0
            width = 0

        # sort symbols by height
        symbols = sorted(rendered.keys(), key=lambda x: rendered[x].shape[1], reverse=True)

        self.atlasRows = []

        x = width
        y = 0
        rowheight = 0
        for key in symbols:
            arr = rendered[key]
            w,h = arr.shape[:2]
            if x+w > width:
                y += rowheight
                x = 0
                rowheight = h
                self.atlasRows.append([y, rowheight, 0])
            self.symbolMap[key].setRect(y, x, h, w)
            x += w
            self.atlasRows[-1][2] = x
        height = y + rowheight

        self.atlasData = np.zeros((int(width), int(height), 4), dtype=np.ubyte)
        for key in symbols:
            y, x, h, w = self.symbolMap[key].getRect()
            self.atlasData[int(x):int(x+w), int(y):int(y+h)] = rendered[key]
        self.atlas = None
        self.atlasValid = True
        self.max_width = maxWidth

    def getAtlas(self):
        if not self.atlasValid:
            self.buildAtlas()
        if self.atlas is None:
            if len(self.atlasData) == 0:
                return QtGui.QPixmap(0,0)
            img = fn.makeQImage(self.atlasData, copy=False, transpose=False)
            self.atlas = QtGui.QPixmap(img)
        return self.atlas




class ScatterPlotItem(GraphicsObject):
    """
    Displays a set of x/y points. Instances of this class are created
    automatically as part of PlotDataItem; these rarely need to be instantiated
    directly.

    The size, shape, pen, and fill brush may be set for each point individually
    or for all points.


    ========================  ===============================================
    **Signals:**
    sigPlotChanged(self)      Emitted when the data being plotted has changed
    sigClicked(self, points)  Emitted when the curve is clicked. Sends a list
                              of all the points under the mouse pointer.
    ========================  ===============================================

    """
    #sigPointClicked = QtCore.Signal(object, object)
    sigClicked = QtCore.Signal(object, object)  ## self, points
    sigPlotChanged = QtCore.Signal(object)
    def __init__(self, *args, **kargs):
        """
        Accepts the same arguments as setData()
        """
        profiler = debug.Profiler()
        GraphicsObject.__init__(self)

        self.picture = None   # QPicture used for rendering when pxmode==False
        self.fragmentAtlas = SymbolAtlas()
<<<<<<< HEAD

        self.data = np.empty(0, dtype=[('x', float), ('y', float), ('size', float), ('symbol', object), ('pen', object), ('brush', object), ('data', object), ('item', object), ('sourceRect', object), ('targetRect', object), ('width', float)])
=======
        
        self.data = np.empty(0, dtype=[('x', float), ('y', float), ('size', float), ('symbol', object), ('pen', object), ('brush', object), ('data', object), ('item', object), ('sourceRect', object), ('targetRect', object), ('width', float), ('visible', bool)])
>>>>>>> db59ba72
        self.bounds = [None, None]  ## caches data bounds
        self._maxSpotWidth = 0      ## maximum size of the scale-variant portion of all spots
        self._maxSpotPxWidth = 0    ## maximum size of the scale-invariant portion of all spots
        self.opts = {
            'pxMode': True,
            'useCache': True,  ## If useCache is False, symbols are re-drawn on every paint.
            'antialias': getConfigOption('antialias'),
            'compositionMode': None,
            'name': None,
        }

        self.setPen(fn.mkPen(getConfigOption('foreground')), update=False)
        self.setBrush(fn.mkBrush(100,100,150), update=False)
        self.setSymbol('o', update=False)
        self.setSize(7, update=False)
        profiler()
        self.setData(*args, **kargs)
        profiler('setData')

        #self.setCacheMode(self.DeviceCoordinateCache)

    def setData(self, *args, **kargs):
        """
        **Ordered Arguments:**

        * If there is only one unnamed argument, it will be interpreted like the 'spots' argument.
        * If there are two unnamed arguments, they will be interpreted as sequences of x and y values.

        ====================== ===============================================================================================
        **Keyword Arguments:**
        *spots*                Optional list of dicts. Each dict specifies parameters for a single spot:
                               {'pos': (x,y), 'size', 'pen', 'brush', 'symbol'}. This is just an alternate method
                               of passing in data for the corresponding arguments.
        *x*,*y*                1D arrays of x,y values.
        *pos*                  2D structure of x,y pairs (such as Nx2 array or list of tuples)
        *pxMode*               If True, spots are always the same size regardless of scaling, and size is given in px.
                               Otherwise, size is in scene coordinates and the spots scale with the view.
                               Default is True
        *symbol*               can be one (or a list) of:
                               * 'o'  circle (default)
                               * 's'  square
                               * 't'  triangle
                               * 'd'  diamond
                               * '+'  plus
                               * any QPainterPath to specify custom symbol shapes. To properly obey the position and size,
                               custom symbols should be centered at (0,0) and width and height of 1.0. Note that it is also
                               possible to 'install' custom shapes by setting ScatterPlotItem.Symbols[key] = shape.
        *pen*                  The pen (or list of pens) to use for drawing spot outlines.
        *brush*                The brush (or list of brushes) to use for filling spots.
        *size*                 The size (or list of sizes) of spots. If *pxMode* is True, this value is in pixels. Otherwise,
                               it is in the item's local coordinate system.
        *data*                 a list of python objects used to uniquely identify each spot.
        *identical*            *Deprecated*. This functionality is handled automatically now.
        *antialias*            Whether to draw symbols with antialiasing. Note that if pxMode is True, symbols are
                               always rendered with antialiasing (since the rendered symbols can be cached, this
                               incurs very little performance cost)
        *compositionMode*      If specified, this sets the composition mode used when drawing the
                               scatter plot (see QPainter::CompositionMode in the Qt documentation).
        *name*                 The name of this item. Names are used for automatically
                               generating LegendItem entries and by some exporters.
        ====================== ===============================================================================================
        """
        oldData = self.data  ## this causes cached pixmaps to be preserved while new data is registered.
        self.clear()  ## clear out all old data
        self.addPoints(*args, **kargs)

    def addPoints(self, *args, **kargs):
        """
        Add new points to the scatter plot.
        Arguments are the same as setData()
        """

        ## deal with non-keyword arguments
        if len(args) == 1:
            kargs['spots'] = args[0]
        elif len(args) == 2:
            kargs['x'] = args[0]
            kargs['y'] = args[1]
        elif len(args) > 2:
            raise Exception('Only accepts up to two non-keyword arguments.')

        ## convert 'pos' argument to 'x' and 'y'
        if 'pos' in kargs:
            pos = kargs['pos']
            if isinstance(pos, np.ndarray):
                kargs['x'] = pos[:,0]
                kargs['y'] = pos[:,1]
            else:
                x = []
                y = []
                for p in pos:
                    if isinstance(p, QtCore.QPointF):
                        x.append(p.x())
                        y.append(p.y())
                    else:
                        x.append(p[0])
                        y.append(p[1])
                kargs['x'] = x
                kargs['y'] = y

        ## determine how many spots we have
        if 'spots' in kargs:
            numPts = len(kargs['spots'])
        elif 'y' in kargs and kargs['y'] is not None:
            numPts = len(kargs['y'])
        else:
            kargs['x'] = []
            kargs['y'] = []
            numPts = 0

        ## Extend record array
        oldData = self.data
        self.data = np.empty(len(oldData)+numPts, dtype=self.data.dtype)
        ## note that np.empty initializes object fields to None and string fields to ''

        self.data[:len(oldData)] = oldData
        #for i in range(len(oldData)):
            #oldData[i]['item']._data = self.data[i]  ## Make sure items have proper reference to new array

        newData = self.data[len(oldData):]
        newData['size'] = -1  ## indicates to use default size
        newData['visible'] = True

        if 'spots' in kargs:
            spots = kargs['spots']
            for i in range(len(spots)):
                spot = spots[i]
                for k in spot:
                    if k == 'pos':
                        pos = spot[k]
                        if isinstance(pos, QtCore.QPointF):
                            x,y = pos.x(), pos.y()
                        else:
                            x,y = pos[0], pos[1]
                        newData[i]['x'] = x
                        newData[i]['y'] = y
                    elif k == 'pen':
                        newData[i][k] = fn.mkPen(spot[k])
                    elif k == 'brush':
                        newData[i][k] = fn.mkBrush(spot[k])
                    elif k in ['x', 'y', 'size', 'symbol', 'brush', 'data']:
                        newData[i][k] = spot[k]
                    else:
                        raise Exception("Unknown spot parameter: %s" % k)
        elif 'y' in kargs:
            newData['x'] = kargs['x']
            newData['y'] = kargs['y']

        if 'pxMode' in kargs:
            self.setPxMode(kargs['pxMode'])
        if 'antialias' in kargs:
            self.opts['antialias'] = kargs['antialias']

        ## Set any extra parameters provided in keyword arguments
        for k in ['pen', 'brush', 'symbol', 'size']:
            if k in kargs:
                setMethod = getattr(self, 'set' + k[0].upper() + k[1:])
                setMethod(kargs[k], update=False, dataSet=newData, mask=kargs.get('mask', None))

        if 'data' in kargs:
            self.setPointData(kargs['data'], dataSet=newData)

        self.prepareGeometryChange()
        self.informViewBoundsChanged()
        self.bounds = [None, None]
        self.invalidate()
        self.updateSpots(newData)
        self.sigPlotChanged.emit(self)

    def invalidate(self):
        ## clear any cached drawing state
        self.picture = None
        self.update()

    def getData(self):
        return self.data['x'], self.data['y']

    def setPoints(self, *args, **kargs):
        ##Deprecated; use setData
        return self.setData(*args, **kargs)

    def implements(self, interface=None):
        ints = ['plotData']
        if interface is None:
            return ints
        return interface in ints

    def name(self):
        return self.opts.get('name', None)

    def setPen(self, *args, **kargs):
        """Set the pen(s) used to draw the outline around each spot.
        If a list or array is provided, then the pen for each spot will be set separately.
        Otherwise, the arguments are passed to pg.mkPen and used as the default pen for
        all spots which do not have a pen explicitly set."""
        update = kargs.pop('update', True)
        dataSet = kargs.pop('dataSet', self.data)

        if len(args) == 1 and (isinstance(args[0], np.ndarray) or isinstance(args[0], list)):
            pens = args[0]
            if 'mask' in kargs and kargs['mask'] is not None:
                pens = pens[kargs['mask']]
            if len(pens) != len(dataSet):
                raise Exception("Number of pens does not match number of points (%d != %d)" % (len(pens), len(dataSet)))
            dataSet['pen'] = pens
        else:
            self.opts['pen'] = fn.mkPen(*args, **kargs)

        dataSet['sourceRect'] = None
        if update:
            self.updateSpots(dataSet)

    def setBrush(self, *args, **kargs):
        """Set the brush(es) used to fill the interior of each spot.
        If a list or array is provided, then the brush for each spot will be set separately.
        Otherwise, the arguments are passed to pg.mkBrush and used as the default brush for
        all spots which do not have a brush explicitly set."""
        update = kargs.pop('update', True)
        dataSet = kargs.pop('dataSet', self.data)

        if len(args) == 1 and (isinstance(args[0], np.ndarray) or isinstance(args[0], list)):
            brushes = args[0]
            if 'mask' in kargs and kargs['mask'] is not None:
                brushes = brushes[kargs['mask']]
            if len(brushes) != len(dataSet):
                raise Exception("Number of brushes does not match number of points (%d != %d)" % (len(brushes), len(dataSet)))
            dataSet['brush'] = brushes
        else:
            self.opts['brush'] = fn.mkBrush(*args, **kargs)
            #self._spotPixmap = None

        dataSet['sourceRect'] = None
        if update:
            self.updateSpots(dataSet)

    def setSymbol(self, symbol, update=True, dataSet=None, mask=None):
        """Set the symbol(s) used to draw each spot.
        If a list or array is provided, then the symbol for each spot will be set separately.
        Otherwise, the argument will be used as the default symbol for
        all spots which do not have a symbol explicitly set."""
        if dataSet is None:
            dataSet = self.data

        if isinstance(symbol, np.ndarray) or isinstance(symbol, list):
            symbols = symbol
            if mask is not None:
                symbols = symbols[mask]
            if len(symbols) != len(dataSet):
                raise Exception("Number of symbols does not match number of points (%d != %d)" % (len(symbols), len(dataSet)))
            dataSet['symbol'] = symbols
        else:
            self.opts['symbol'] = symbol
            self._spotPixmap = None

        dataSet['sourceRect'] = None
        if update:
            self.updateSpots(dataSet)

    def setSize(self, size, update=True, dataSet=None, mask=None):
        """Set the size(s) used to draw each spot.
        If a list or array is provided, then the size for each spot will be set separately.
        Otherwise, the argument will be used as the default size for
        all spots which do not have a size explicitly set."""
        if dataSet is None:
            dataSet = self.data

        if isinstance(size, np.ndarray) or isinstance(size, list):
            sizes = size
            if mask is not None:
                sizes = sizes[mask]
            if len(sizes) != len(dataSet):
                raise Exception("Number of sizes does not match number of points (%d != %d)" % (len(sizes), len(dataSet)))
            dataSet['size'] = sizes
        else:
            self.opts['size'] = size
            self._spotPixmap = None

        dataSet['sourceRect'] = None
        if update:
            self.updateSpots(dataSet)

<<<<<<< HEAD
=======
    def setPointsVisible(self, visible, update=True, dataSet=None, mask=None):
        """Set whether or not each spot is visible.
        If a list or array is provided, then the visibility for each spot will be set separately.
        Otherwise, the argument will be used for all spots."""
        if dataSet is None:
            dataSet = self.data

        if isinstance(visible, np.ndarray) or isinstance(visible, list):
            visibilities = visible
            if mask is not None:
                visibilities = visibilities[mask]
            if len(visibilities) != len(dataSet):
                raise Exception("Number of visibilities does not match number of points (%d != %d)" % (len(visibilities), len(dataSet)))
            dataSet['visible'] = visibilities
        else:
            dataSet['visible'] = visible

        dataSet['sourceRect'] = None
        if update:
            self.updateSpots(dataSet)
        
>>>>>>> db59ba72
    def setPointData(self, data, dataSet=None, mask=None):
        if dataSet is None:
            dataSet = self.data

        if isinstance(data, np.ndarray) or isinstance(data, list):
            if mask is not None:
                data = data[mask]
            if len(data) != len(dataSet):
                raise Exception("Length of meta data does not match number of points (%d != %d)" % (len(data), len(dataSet)))

        ## Bug: If data is a numpy record array, then items from that array must be copied to dataSet one at a time.
        ## (otherwise they are converted to tuples and thus lose their field names.
        if isinstance(data, np.ndarray) and (data.dtype.fields is not None)and len(data.dtype.fields) > 1:
            for i, rec in enumerate(data):
                dataSet['data'][i] = rec
        else:
            dataSet['data'] = data

    def setPxMode(self, mode):
        if self.opts['pxMode'] == mode:
            return

        self.opts['pxMode'] = mode
        self.invalidate()

    def updateSpots(self, dataSet=None):

        if dataSet is None:
            dataSet = self.data

        invalidate = False
        if self.opts['pxMode']:
            mask = np.equal(dataSet['sourceRect'], None)
            if np.any(mask):
                invalidate = True
                opts = self.getSpotOpts(dataSet[mask])
                sourceRect = self.fragmentAtlas.getSymbolCoords(opts)
                dataSet['sourceRect'][mask] = sourceRect

            self.fragmentAtlas.getAtlas() # generate atlas so source widths are available.

            dataSet['width'] = np.array(list(imap(QtCore.QRectF.width, dataSet['sourceRect'])))/2
            dataSet['targetRect'] = None
            self._maxSpotPxWidth = self.fragmentAtlas.max_width
        else:
            self._maxSpotWidth = 0
            self._maxSpotPxWidth = 0
            self.measureSpotSizes(dataSet)

        if invalidate:
            self.invalidate()

    def getSpotOpts(self, recs, scale=1.0):
        if recs.ndim == 0:
            rec = recs
            symbol = rec['symbol']
            if symbol is None:
                symbol = self.opts['symbol']
            size = rec['size']
            if size < 0:
                size = self.opts['size']
            pen = rec['pen']
            if pen is None:
                pen = self.opts['pen']
            brush = rec['brush']
            if brush is None:
                brush = self.opts['brush']
            return (symbol, size*scale, fn.mkPen(pen), fn.mkBrush(brush))
        else:
            recs = recs.copy()
            recs['symbol'][np.equal(recs['symbol'], None)] = self.opts['symbol']
            recs['size'][np.equal(recs['size'], -1)] = self.opts['size']
            recs['size'] *= scale
            recs['pen'][np.equal(recs['pen'], None)] = fn.mkPen(self.opts['pen'])
            recs['brush'][np.equal(recs['brush'], None)] = fn.mkBrush(self.opts['brush'])
            return recs

    def measureSpotSizes(self, dataSet):
        for rec in dataSet:
            ## keep track of the maximum spot size and pixel size
            symbol, size, pen, brush = self.getSpotOpts(rec)
            width = 0
            pxWidth = 0
            if self.opts['pxMode']:
                pxWidth = size + pen.widthF()
            else:
                width = size
                if pen.isCosmetic():
                    pxWidth += pen.widthF()
                else:
                    width += pen.widthF()
            self._maxSpotWidth = max(self._maxSpotWidth, width)
            self._maxSpotPxWidth = max(self._maxSpotPxWidth, pxWidth)
        self.bounds = [None, None]

    def clear(self):
        """Remove all spots from the scatter plot"""
        #self.clearItems()
        self.data = np.empty(0, dtype=self.data.dtype)
        self.bounds = [None, None]
        self.invalidate()

    def dataBounds(self, ax, frac=1.0, orthoRange=None):
        if frac >= 1.0 and orthoRange is None and self.bounds[ax] is not None:
            return self.bounds[ax]

        #self.prepareGeometryChange()
        if self.data is None or len(self.data) == 0:
            return (None, None)

        if ax == 0:
            d = self.data['x']
            d2 = self.data['y']
        elif ax == 1:
            d = self.data['y']
            d2 = self.data['x']

        if orthoRange is not None:
            mask = (d2 >= orthoRange[0]) * (d2 <= orthoRange[1])
            d = d[mask]
            d2 = d2[mask]

            if d.size == 0:
                return (None, None)

        if frac >= 1.0:
            self.bounds[ax] = (np.nanmin(d) - self._maxSpotWidth*0.7072, np.nanmax(d) + self._maxSpotWidth*0.7072)
            return self.bounds[ax]
        elif frac <= 0.0:
            raise Exception("Value for parameter 'frac' must be > 0. (got %s)" % str(frac))
        else:
            mask = np.isfinite(d)
            d = d[mask]
            return np.percentile(d, [50 * (1 - frac), 50 * (1 + frac)])

    def pixelPadding(self):
        return self._maxSpotPxWidth*0.7072

    def boundingRect(self):
        (xmn, xmx) = self.dataBounds(ax=0)
        (ymn, ymx) = self.dataBounds(ax=1)
        if xmn is None or xmx is None:
            xmn = 0
            xmx = 0
        if ymn is None or ymx is None:
            ymn = 0
            ymx = 0

        px = py = 0.0
        pxPad = self.pixelPadding()
        if pxPad > 0:
            # determine length of pixel in local x, y directions
            px, py = self.pixelVectors()
            try:
                px = 0 if px is None else px.length()
            except OverflowError:
                px = 0
            try:
                py = 0 if py is None else py.length()
            except OverflowError:
                py = 0

            # return bounds expanded by pixel size
            px *= pxPad
            py *= pxPad
        return QtCore.QRectF(xmn-px, ymn-py, (2*px)+xmx-xmn, (2*py)+ymx-ymn)

    def viewTransformChanged(self):
        self.prepareGeometryChange()
        GraphicsObject.viewTransformChanged(self)
        self.bounds = [None, None]
        self.data['targetRect'] = None

    def setExportMode(self, *args, **kwds):
        GraphicsObject.setExportMode(self, *args, **kwds)
        self.invalidate()

    def mapPointsToDevice(self, pts):
        # Map point locations to device
        tr = self.deviceTransform()
        if tr is None:
            return None

        pts = fn.transformCoordinates(tr, pts)
        pts -= self.data['width']
        pts = np.clip(pts, -2**30, 2**30) ## prevent Qt segmentation fault.

        return pts

    def getViewMask(self, pts):
        # Return bool mask indicating all points that are within viewbox
        # pts is expressed in *device coordiantes*
        vb = self.getViewBox()
        if vb is None:
            return None
        viewBounds = vb.mapRectToDevice(vb.boundingRect())
        w = self.data['width']
        mask = ((pts[0] + w > viewBounds.left()) &
                (pts[0] - w < viewBounds.right()) &
                (pts[1] + w > viewBounds.top()) &
                (pts[1] - w < viewBounds.bottom())) ## remove out of view points
<<<<<<< HEAD
=======
        mask &= self.data['visible']
>>>>>>> db59ba72
        return mask

    @debug.warnOnException  ## raising an exception here causes crash
    def paint(self, p, *args):
        cmode = self.opts.get('compositionMode', None)
        if cmode is not None:
            p.setCompositionMode(cmode)
        #p.setPen(fn.mkPen('r'))
        #p.drawRect(self.boundingRect())

        if self._exportOpts is not False:
            aa = self._exportOpts.get('antialias', True)
            scale = self._exportOpts.get('resolutionScale', 1.0)  ## exporting to image; pixel resolution may have changed
        else:
            aa = self.opts['antialias']
            scale = 1.0

        if self.opts['pxMode'] is True:
            p.resetTransform()

            data = self.data

            # Map point coordinates to device
            pts = np.vstack([data['x'], data['y']])
            pts = self.mapPointsToDevice(pts)
            if pts is None:
                return

            # Cull points that are outside view
            viewMask = self.getViewMask(pts)

            if self.opts['useCache'] and self._exportOpts is False:
                # Draw symbols from pre-rendered atlas
                atlas = self.fragmentAtlas.getAtlas()

                target_rect = data['targetRect']
                source_rect = data['sourceRect']
                widths = data['width']

                # Update targetRects if necessary
                updateMask = viewMask & np.equal(target_rect, None)
                if np.any(updateMask):
                    updatePts = pts[:,updateMask]
                    width = widths[updateMask] * 2
                    target_rect[updateMask] = list(imap(QtCore.QRectF, updatePts[0,:], updatePts[1,:], width, width))

                if QT_LIB == 'PyQt4':
                    p.drawPixmapFragments(
                        target_rect[viewMask].tolist(),
                        source_rect[viewMask].tolist(),
                        atlas
                    )
                else:
                    list(imap(p.drawPixmap, target_rect[viewMask].tolist(), repeat(atlas), source_rect[viewMask].tolist()))
            else:
                # render each symbol individually
                p.setRenderHint(p.Antialiasing, aa)

                pts = pts[:,viewMask]
                for i, rec in enumerate(data[viewMask]):
                    p.resetTransform()
                    p.translate(pts[0,i] + rec['width']/2, pts[1,i] + rec['width']/2)
                    drawSymbol(p, *self.getSpotOpts(rec, scale))
        else:
            if self.picture is None:
                self.picture = QtGui.QPicture()
                p2 = QtGui.QPainter(self.picture)
                for rec in self.data:
                    if scale != 1.0:
                        rec = rec.copy()
                        rec['size'] *= scale
                    p2.resetTransform()
                    p2.translate(rec['x'], rec['y'])
                    drawSymbol(p2, *self.getSpotOpts(rec, scale))
                p2.end()

            p.setRenderHint(p.Antialiasing, aa)
            self.picture.play(p)

    def points(self):
        for i,rec in enumerate(self.data):
            if rec['item'] is None:
                rec['item'] = SpotItem(rec, self, i)
        return self.data['item']

    def pointsAt(self, pos):
        x = pos.x()
        y = pos.y()
        pw = self.pixelWidth()
        ph = self.pixelHeight()
        pts = []
        for s in self.points():
            sp = s.pos()
            ss = s.size()
            sx = sp.x()
            sy = sp.y()
            s2x = s2y = ss * 0.5
            if self.opts['pxMode']:
                s2x *= pw
                s2y *= ph
            if x > sx-s2x and x < sx+s2x and y > sy-s2y and y < sy+s2y:
                pts.append(s)
                #print "HIT:", x, y, sx, sy, s2x, s2y
            #else:
                #print "No hit:", (x, y), (sx, sy)
                #print "       ", (sx-s2x, sy-s2y), (sx+s2x, sy+s2y)
        return pts[::-1]


    def mouseClickEvent(self, ev):
        if ev.button() == QtCore.Qt.LeftButton:
            pts = self.pointsAt(ev.pos())
            if len(pts) > 0:
                self.ptsClicked = pts
                ev.accept()
                self.sigClicked.emit(self, self.ptsClicked)
            else:
                #print "no spots"
                ev.ignore()
        else:
            ev.ignore()


class SpotItem(object):
    """
    Class referring to individual spots in a scatter plot.
    These can be retrieved by calling ScatterPlotItem.points() or
    by connecting to the ScatterPlotItem's click signals.
    """

    def __init__(self, data, plot, index):
        self._data = data
        self._index = index
        # SpotItems are kept in plot.data["items"] numpy object array which
        # does not support cyclic garbage collection (numpy issue 6581).
        # Keeping a strong ref to plot here would leak the cycle
        self.__plot_ref = weakref.ref(plot)

    @property
    def _plot(self):
        return self.__plot_ref()

    def data(self):
        """Return the user data associated with this spot."""
        return self._data['data']

    def index(self):
        """Return the index of this point as given in the scatter plot data."""
        return self._index

    def size(self):
        """Return the size of this spot.
        If the spot has no explicit size set, then return the ScatterPlotItem's default size instead."""
        if self._data['size'] == -1:
            return self._plot.opts['size']
        else:
            return self._data['size']

    def pos(self):
        return Point(self._data['x'], self._data['y'])

    def viewPos(self):
        return self._plot.mapToView(self.pos())

    def setSize(self, size):
        """Set the size of this spot.
        If the size is set to -1, then the ScatterPlotItem's default size
        will be used instead."""
        self._data['size'] = size
        self.updateItem()

    def symbol(self):
        """Return the symbol of this spot.
        If the spot has no explicit symbol set, then return the ScatterPlotItem's default symbol instead.
        """
        symbol = self._data['symbol']
        if symbol is None:
            symbol = self._plot.opts['symbol']
        try:
            n = int(symbol)
            symbol = list(Symbols.keys())[n % len(Symbols)]
        except:
            pass
        return symbol

    def setSymbol(self, symbol):
        """Set the symbol for this spot.
        If the symbol is set to '', then the ScatterPlotItem's default symbol will be used instead."""
        self._data['symbol'] = symbol
        self.updateItem()

    def pen(self):
        pen = self._data['pen']
        if pen is None:
            pen = self._plot.opts['pen']
        return fn.mkPen(pen)

    def setPen(self, *args, **kargs):
        """Set the outline pen for this spot"""
        pen = fn.mkPen(*args, **kargs)
        self._data['pen'] = pen
        self.updateItem()

    def resetPen(self):
        """Remove the pen set for this spot; the scatter plot's default pen will be used instead."""
        self._data['pen'] = None  ## Note this is NOT the same as calling setPen(None)
        self.updateItem()

    def brush(self):
        brush = self._data['brush']
        if brush is None:
            brush = self._plot.opts['brush']
        return fn.mkBrush(brush)

    def setBrush(self, *args, **kargs):
        """Set the fill brush for this spot"""
        brush = fn.mkBrush(*args, **kargs)
        self._data['brush'] = brush
        self.updateItem()

    def resetBrush(self):
        """Remove the brush set for this spot; the scatter plot's default brush will be used instead."""
        self._data['brush'] = None  ## Note this is NOT the same as calling setBrush(None)
        self.updateItem()

<<<<<<< HEAD
=======
    def isVisible(self):
        return self._data['visible']

    def setVisible(self, visible):
        """Set whether or not this spot is visible."""
        self._data['visible'] = visible
        self.updateItem()
    
>>>>>>> db59ba72
    def setData(self, data):
        """Set the user-data associated with this spot"""
        self._data['data'] = data

    def updateItem(self):
        self._data['sourceRect'] = None
        self._plot.updateSpots(self._data.reshape(1))
        self._plot.invalidate()<|MERGE_RESOLUTION|>--- conflicted
+++ resolved
@@ -267,13 +267,8 @@
 
         self.picture = None   # QPicture used for rendering when pxmode==False
         self.fragmentAtlas = SymbolAtlas()
-<<<<<<< HEAD
-
-        self.data = np.empty(0, dtype=[('x', float), ('y', float), ('size', float), ('symbol', object), ('pen', object), ('brush', object), ('data', object), ('item', object), ('sourceRect', object), ('targetRect', object), ('width', float)])
-=======
         
         self.data = np.empty(0, dtype=[('x', float), ('y', float), ('size', float), ('symbol', object), ('pen', object), ('brush', object), ('data', object), ('item', object), ('sourceRect', object), ('targetRect', object), ('width', float), ('visible', bool)])
->>>>>>> db59ba72
         self.bounds = [None, None]  ## caches data bounds
         self._maxSpotWidth = 0      ## maximum size of the scale-variant portion of all spots
         self._maxSpotPxWidth = 0    ## maximum size of the scale-invariant portion of all spots
@@ -555,8 +550,7 @@
         if update:
             self.updateSpots(dataSet)
 
-<<<<<<< HEAD
-=======
+
     def setPointsVisible(self, visible, update=True, dataSet=None, mask=None):
         """Set whether or not each spot is visible.
         If a list or array is provided, then the visibility for each spot will be set separately.
@@ -578,7 +572,6 @@
         if update:
             self.updateSpots(dataSet)
         
->>>>>>> db59ba72
     def setPointData(self, data, dataSet=None, mask=None):
         if dataSet is None:
             dataSet = self.data
@@ -780,10 +773,8 @@
                 (pts[0] - w < viewBounds.right()) &
                 (pts[1] + w > viewBounds.top()) &
                 (pts[1] - w < viewBounds.bottom())) ## remove out of view points
-<<<<<<< HEAD
-=======
+
         mask &= self.data['visible']
->>>>>>> db59ba72
         return mask
 
     @debug.warnOnException  ## raising an exception here causes crash
@@ -1009,8 +1000,7 @@
         self._data['brush'] = None  ## Note this is NOT the same as calling setBrush(None)
         self.updateItem()
 
-<<<<<<< HEAD
-=======
+
     def isVisible(self):
         return self._data['visible']
 
@@ -1019,7 +1009,6 @@
         self._data['visible'] = visible
         self.updateItem()
     
->>>>>>> db59ba72
     def setData(self, data):
         """Set the user-data associated with this spot"""
         self._data['data'] = data
