--- conflicted
+++ resolved
@@ -1,15 +1,9 @@
 # -*- coding: utf-8 -*-
 """
-<<<<<<< HEAD
-graphicsWindows.py -  Convenience classes which create a new window with PlotWidget or ImageView.
-Copyright 2010  Luke Campagnola
-Distributed under MIT/X11 license. See license.txt for more information.
-=======
 DEPRECATED:  The classes below are convenience classes that create a new window
 containting a single, specific widget. These classes are now unnecessary because
 it is possible to place any widget into its own window by simply calling its
 show() method.
->>>>>>> d2ef213f
 """
 
 from .Qt import QtCore, QtGui, mkQApp
